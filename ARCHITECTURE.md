--- conflicted
+++ resolved
@@ -1,5 +1,3 @@
-<<<<<<< HEAD
-=======
 # System Architecture
 
 ```mermaid
@@ -10,22 +8,20 @@
         StreamlitApp["Streamlit Dashboard"]
         UI["User Interface"]
         Charts["Visualization Charts"]
-        
         StreamlitApp --> UI
         StreamlitApp --> Charts
     end
-    
+
     %% Core Layer
     subgraph Core["Core Layer"]
         direction TB
         JailbreakDetector["Jailbreak Detector"]
         RiskCalculator["Risk Calculator"]
         SentimentAnalyzer["Sentiment Analyzer"]
-        
         JailbreakDetector --> RiskCalculator
         JailbreakDetector --> SentimentAnalyzer
     end
-    
+
     %% Models Layer
     subgraph Models["Models Layer"]
         direction TB
@@ -34,31 +30,29 @@
         BERTModel["BERT Model"]
         DistilBERTModel["DistilBERT Model"]
     end
-    
+
     %% Data Layer
     subgraph Data["Data Layer"]
         direction TB
         HistoryManager["History Manager"]
         ConversationDB["Conversation History"]
-        
         HistoryManager --> ConversationDB
     end
-    
+
     %% Cross-Layer Connections
     UI --> JailbreakDetector
     Charts --> HistoryManager
     RiskCalculator --> Models
     SentimentAnalyzer --> Models
     JailbreakDetector --> HistoryManager
-    
+
     %% Styling
     classDef frontend fill:#e1f5fe,stroke:#01579b,stroke-width:2px,color:#01579b
     classDef core fill:#e8f5e9,stroke:#2e7d32,stroke-width:2px,color:#2e7d32
     classDef models fill:#fff3e0,stroke:#e65100,stroke-width:2px,color:#e65100
     classDef data fill:#fce4ec,stroke:#c2185b,stroke-width:2px,color:#c2185b
-    
+
     class Frontend,StreamlitApp,UI,Charts frontend
     class Core,JailbreakDetector,RiskCalculator,SentimentAnalyzer core
     class Models,GeminiModel,DetoxifyModel,BERTModel,DistilBERTModel models
-    class Data,HistoryManager,ConversationDB data
->>>>>>> 7a448026
+    class Data,HistoryManager,ConversationDB data